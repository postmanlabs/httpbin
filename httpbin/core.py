# -*- coding: utf-8 -*-

"""
httpbin.core
~~~~~~~~~~~~

This module provides the core HttpBin experience.
"""

import base64
import json
import os
import random
import time
import uuid
import argparse

from flask import (
    Flask,
    Response,
    request,
    render_template,
    redirect,
    jsonify as flask_jsonify,
    make_response,
    url_for,
    abort,
)
from six.moves import range as xrange
from werkzeug.datastructures import WWWAuthenticate, MultiDict
from werkzeug.http import http_date
from werkzeug.wrappers import BaseResponse
from werkzeug.http import parse_authorization_header
from flasgger import Swagger, NO_SANITIZER

from . import filters
from .helpers import (
    get_headers,
    status_code,
    get_dict,
    get_request_range,
    check_basic_auth,
    check_digest_auth,
    secure_cookie,
    H,
    ROBOT_TXT,
    ANGRY_ASCII,
    parse_multi_value_header,
    next_stale_after_value,
    digest_challenge_response,
<<<<<<< HEAD
    custom_response,
=======
    get_serverinfo,
>>>>>>> 33af3f07
)
from .utils import weighted_choice
from .structures import CaseInsensitiveDict

with open(
    os.path.join(os.path.realpath(os.path.dirname(__file__)), "VERSION")
) as version_file:
    version = version_file.read().strip()

ENV_COOKIES = (
    "_gauges_unique",
    "_gauges_unique_year",
    "_gauges_unique_month",
    "_gauges_unique_day",
    "_gauges_unique_hour",
    "__utmz",
    "__utma",
    "__utmb",
)


def jsonify(*args, **kwargs):
    response = flask_jsonify(*args, **kwargs)
    if not response.data.endswith(b"\n"):
        response.data += b"\n"
    return response


# Prevent WSGI from correcting the casing of the Location header
BaseResponse.autocorrect_location_header = False

# Find the correct template folder when running from a different location
tmpl_dir = os.path.join(os.path.dirname(os.path.abspath(__file__)), "templates")

app = Flask(__name__, template_folder=tmpl_dir)
app.debug = bool(os.environ.get("DEBUG"))
app.config["JSONIFY_PRETTYPRINT_REGULAR"] = True

app.add_template_global("HTTPBIN_TRACKING" in os.environ, name="tracking_enabled")

app.config["SWAGGER"] = {"title": "httpbin.org", "uiversion": 3}

template = {
    "swagger": "2.0",
    "info": {
        "title": "httpbin.org",
        "description": (
            "A simple HTTP Request & Response Service."
            "<br/> <br/> <b>Run locally: </b> <code>$ docker run -p 80:80 kennethreitz/httpbin</code>"
        ),
        "contact": {
            "responsibleOrganization": "Kenneth Reitz",
            "responsibleDeveloper": "Kenneth Reitz",
            "email": "me@kennethreitz.org",
            "url": "https://kennethreitz.org",
        },
        # "termsOfService": "http://me.com/terms",
        "version": version,
    },
    "host": "httpbin.org",  # overrides localhost:5000
    "basePath": "/",  # base bash for blueprint registration
    "schemes": ["https"],
    "protocol": "https",
    "tags": [
        {
            "name": "HTTP Methods",
            "description": "Testing different HTTP verbs",
            # 'externalDocs': {'description': 'Learn more', 'url': 'https://www.w3.org/Protocols/rfc2616/rfc2616-sec9.html'}
        },
        {"name": "Auth", "description": "Auth methods"},
        {
            "name": "Status codes",
            "description": "Generates responses with given status code",
        },
        {"name": "Request inspection", "description": "Inspect the request data"},
        {
            "name": "Response inspection",
            "description": "Inspect the response data like caching and headers",
        },
        {
            "name": "Response formats",
            "description": "Returns responses in different data formats",
        },
        {"name": "Dynamic data", "description": "Generates random and dynamic data"},
        {"name": "Cookies", "description": "Creates, reads and deletes Cookies"},
        {"name": "Images", "description": "Returns different image formats"},
        {"name": "Server information", "description": "Returns server network information"},
        {"name": "Redirects", "description": "Returns different redirect responses"},
        {
            "name": "Anything",
            "description": "Returns anything that is passed to request",
        },
    ],
}

swagger_config = {
    "headers": [],
    "specs": [
        {
            "endpoint": "spec",
            "route": "/spec.json",
            "rule_filter": lambda rule: True,  # all in
            "model_filter": lambda tag: True,  # all in
        }
    ],
    "static_url_path": "/flasgger_static",
    # "static_folder": "static",  # must be set by user
    "swagger_ui": True,
    "specs_route": "/",
}

swagger = Swagger(app, sanitizer=NO_SANITIZER, template=template, config=swagger_config)

# Set up Bugsnag exception tracking, if desired. To use Bugsnag, install the
# Bugsnag Python client with the command "pip install bugsnag", and set the
# environment variable BUGSNAG_API_KEY. You can also optionally set
# BUGSNAG_RELEASE_STAGE.
if os.environ.get("BUGSNAG_API_KEY") is not None:
    try:
        import bugsnag
        import bugsnag.flask

        release_stage = os.environ.get("BUGSNAG_RELEASE_STAGE") or "production"
        bugsnag.configure(
            api_key=os.environ.get("BUGSNAG_API_KEY"),
            project_root=os.path.dirname(os.path.abspath(__file__)),
            use_ssl=True,
            release_stage=release_stage,
            ignore_classes=["werkzeug.exceptions.NotFound"],
        )
        bugsnag.flask.handle_exceptions(app)
    except:
        app.logger.warning("Unable to initialize Bugsnag exception handling.")

# -----------
# Middlewares
# -----------
"""
https://github.com/kennethreitz/httpbin/issues/340
Adds a middleware to provide chunked request encoding support running under
gunicorn only.
Werkzeug required environ 'wsgi.input_terminated' to be set otherwise it
empties the input request stream.
- gunicorn seems to support input_terminated but does not add the environ,
  so we add it here.
- flask will hang and does not seem to properly terminate the request, so
  we explicitly deny chunked requests.
"""


@app.before_request
def before_request():
    if request.environ.get("HTTP_TRANSFER_ENCODING", "").lower() == "chunked":
        server = request.environ.get("SERVER_SOFTWARE", "")
        if server.lower().startswith("gunicorn/"):
            if "wsgi.input_terminated" in request.environ:
                app.logger.debug(
                    "environ wsgi.input_terminated already set, keeping: %s"
                    % request.environ["wsgi.input_terminated"]
                )
            else:
                request.environ["wsgi.input_terminated"] = 1
        else:
            abort(501, "Chunked requests are not supported for server %s" % server)


@app.after_request
def set_cors_headers(response):
    response.headers["X-Powered-By"] = 'httpbin/{0}'.format(version)
    response.headers["Access-Control-Allow-Origin"] = request.headers.get("Origin", "*")
    response.headers["Access-Control-Allow-Credentials"] = "true"

    if request.method == "OPTIONS":
        # Both of these headers are only used for the "preflight request"
        # http://www.w3.org/TR/cors/#access-control-allow-methods-response-header
        response.headers[
            "Access-Control-Allow-Methods"
        ] = "GET, POST, PUT, DELETE, PATCH, OPTIONS"
        response.headers["Access-Control-Max-Age"] = "3600"  # 1 hour cache
        if request.headers.get("Access-Control-Request-Headers") is not None:
            response.headers["Access-Control-Allow-Headers"] = request.headers[
                "Access-Control-Request-Headers"
            ]
    return response


# ------
# Routes
# ------


@app.route("/legacy")
def view_landing_page():
    """Generates Landing Page in legacy layout."""
    return render_template("index.html")


@app.route("/html")
def view_html_page():
    """Returns a simple HTML document.
    ---
    tags:
      - Response formats
    produces:
      - text/html
    responses:
      200:
        description: An HTML page.
    """

    return render_template("moby.html")


@app.route("/robots.txt")
def view_robots_page():
    """Returns some robots.txt rules.
    ---
    tags:
      - Response formats
    produces:
      - text/plain
    responses:
      200:
        description: Robots file
    """

    response = make_response()
    response.data = ROBOT_TXT
    response.content_type = "text/plain"
    return response


@app.route("/deny")
def view_deny_page():
    """Returns page denied by robots.txt rules.
    ---
    tags:
      - Response formats
    produces:
      - text/plain
    responses:
      200:
        description: Denied message
    """
    response = make_response()
    response.data = ANGRY_ASCII
    response.content_type = "text/plain"
    return response
    # return "YOU SHOULDN'T BE HERE"


@app.route("/ip")
def view_origin():
    """Returns the requester's IP Address.
    ---
    tags:
      - Request inspection
    produces:
      - application/json
    responses:
      200:
        description: The Requester's IP Address.
    """

    return jsonify(origin=request.headers.get("X-Forwarded-For", request.remote_addr))


@app.route("/uuid")
def view_uuid():
    """Return a UUID4.
    ---
    tags:
      - Dynamic data
    produces:
      - application/json
    responses:
      200:
        description: A UUID4.
    """

    return jsonify(uuid=str(uuid.uuid4()))


@app.route("/serverinfo")
def view_serverinfo():
    """Return server network information.
    ---
    tags:
      - Server information
    produces:
      - application/json
    responses:
      200:
        description: Server hostname, ip aliases and ip addresses.
    """
    return jsonify(get_serverinfo())


@app.route("/headers")
def view_headers():
    """Return the incoming request's HTTP headers.
    ---
    tags:
      - Request inspection
    produces:
      - application/json
    responses:
      200:
        description: The request's headers.
    """

    return jsonify(get_dict('headers'))


@app.route("/user-agent")
def view_user_agent():
    """Return the incoming requests's User-Agent header.
    ---
    tags:
      - Request inspection
    produces:
      - application/json
    responses:
      200:
        description: The request's User-Agent header.
    """

    headers = get_headers()

    return jsonify({"user-agent": headers["user-agent"]})


@app.route("/get", methods=("GET",))
def view_get():
    """The request's query parameters.
    ---
    tags:
      - HTTP Methods
    produces:
      - application/json
    responses:
      200:
        description: The request's query parameters.
    """

    return jsonify(get_dict("url", "args", "headers", "origin"))


@app.route("/anything", methods=["GET", "POST", "PUT", "DELETE", "PATCH", "TRACE"])
@app.route(
    "/anything/<path:anything>",
    methods=["GET", "POST", "PUT", "DELETE", "PATCH", "TRACE"],
)
def view_anything(anything=None):
    """Returns anything passed in request data.
    ---
    tags:
      - Anything
    produces:
      - application/json
    responses:
      200:
        description: Anything passed in request
    """

    return jsonify(
        get_dict(
            "url",
            "args",
            "headers",
            "origin",
            "method",
            "form",
            "data",
            "files",
            "json",
            "serverinfo",
        )
    )


@app.route("/post", methods=("POST",))
def view_post():
    """The request's POST parameters.
    ---
    tags:
      - HTTP Methods
    produces:
      - application/json
    responses:
      200:
        description: The request's POST parameters.
    """

    return jsonify(
        get_dict("url", "args", "form", "data", "origin", "headers", "files", "json")
    )


@app.route("/put", methods=("PUT",))
def view_put():
    """The request's PUT parameters.
    ---
    tags:
      - HTTP Methods
    produces:
      - application/json
    responses:
      200:
        description: The request's PUT parameters.
    """

    return jsonify(
        get_dict("url", "args", "form", "data", "origin", "headers", "files", "json")
    )


@app.route("/patch", methods=("PATCH",))
def view_patch():
    """The request's PATCH parameters.
    ---
    tags:
      - HTTP Methods
    produces:
      - application/json
    responses:
      200:
        description: The request's PATCH parameters.
    """

    return jsonify(
        get_dict("url", "args", "form", "data", "origin", "headers", "files", "json")
    )


@app.route("/delete", methods=("DELETE",))
def view_delete():
    """The request's DELETE parameters.
    ---
    tags:
      - HTTP Methods
    produces:
      - application/json
    responses:
      200:
        description: The request's DELETE parameters.
    """

    return jsonify(
        get_dict("url", "args", "form", "data", "origin", "headers", "files", "json")
    )


@app.route("/gzip")
@filters.gzip
def view_gzip_encoded_content():
    """Returns GZip-encoded data.
    ---
    tags:
      - Response formats
    produces:
      - application/json
    responses:
      200:
        description: GZip-encoded data.
    """

    return jsonify(get_dict("origin", "headers", method=request.method, gzipped=True))


@app.route("/deflate")
@filters.deflate
def view_deflate_encoded_content():
    """Returns Deflate-encoded data.
    ---
    tags:
      - Response formats
    produces:
      - application/json
    responses:
      200:
        description: Defalte-encoded data.
    """

    return jsonify(get_dict("origin", "headers", method=request.method, deflated=True))


@app.route("/brotli")
@filters.brotli
def view_brotli_encoded_content():
    """Returns Brotli-encoded data.
    ---
    tags:
      - Response formats
    produces:
      - application/json
    responses:
      200:
        description: Brotli-encoded data.
    """

    return jsonify(get_dict("origin", "headers", method=request.method, brotli=True))


@app.route("/redirect/<int:n>")
def redirect_n_times(n):
    """302 Redirects n times.
    ---
    tags:
      - Redirects
    parameters:
      - in: path
        name: n
        type: int
    produces:
      - text/html
    responses:
      302:
        description: A redirection.
    """
    assert n > 0

    absolute = request.args.get("absolute", "false").lower() == "true"

    if n == 1:
        return redirect(url_for("view_get", _external=absolute))

    if absolute:
        return _redirect("absolute", n, True)
    else:
        return _redirect("relative", n, False)


def _redirect(kind, n, external):
    return redirect(
        url_for("{0}_redirect_n_times".format(kind), n=n - 1, _external=external)
    )


@app.route("/redirect-to", methods=["GET", "POST", "PUT", "DELETE", "PATCH", "TRACE"])
def redirect_to():
    """302/3XX Redirects to the given URL.
    ---
    tags:
      - Redirects
    produces:
      - text/html
    get:
      parameters:
        - in: query
          name: url
          type: string
          required: true
        - in: query
          name: status_code
          type: int
    post:
      consumes:
        - application/x-www-form-urlencoded
      parameters:
        - in: formData
          name: url
          type: string
          required: true
        - in: formData
          name: status_code
          type: int
          required: false
    patch:
      consumes:
        - application/x-www-form-urlencoded
      parameters:
        - in: formData
          name: url
          type: string
          required: true
        - in: formData
          name: status_code
          type: int
          required: false
    put:
      consumes:
        - application/x-www-form-urlencoded
      parameters:
        - in: formData
          name: url
          type: string
          required: true
        - in: formData
          name: status_code
          type: int
          required: false
    responses:
      302:
        description: A redirection.
    """

    args_dict = request.args.items()
    args = CaseInsensitiveDict(args_dict)

    # We need to build the response manually and convert to UTF-8 to prevent
    # werkzeug from "fixing" the URL. This endpoint should set the Location
    # header to the exact string supplied.
    response = app.make_response("")
    response.status_code = 302
    if "status_code" in args:
        status_code = int(args["status_code"])
        if status_code >= 300 and status_code < 400:
            response.status_code = status_code
    response.headers["Location"] = args["url"].encode("utf-8")

    return response


@app.route("/relative-redirect/<int:n>")
def relative_redirect_n_times(n):
    """Relatively 302 Redirects n times.
    ---
    tags:
      - Redirects
    parameters:
      - in: path
        name: n
        type: int
    produces:
      - text/html
    responses:
      302:
        description: A redirection.
    """

    assert n > 0

    response = app.make_response("")
    response.status_code = 302

    if n == 1:
        response.headers["Location"] = url_for("view_get")
        return response

    response.headers["Location"] = url_for("relative_redirect_n_times", n=n - 1)
    return response


@app.route("/absolute-redirect/<int:n>")
def absolute_redirect_n_times(n):
    """Absolutely 302 Redirects n times.
    ---
    tags:
      - Redirects
    parameters:
      - in: path
        name: n
        type: int
    produces:
      - text/html
    responses:
      302:
        description: A redirection.
    """

    assert n > 0

    if n == 1:
        return redirect(url_for("view_get", _external=True))

    return _redirect("absolute", n, True)


@app.route("/stream/<int:n>")
def stream_n_messages(n):
    """Stream n JSON responses
    ---
    tags:
      - Dynamic data
    parameters:
      - in: path
        name: n
        type: int
    produces:
      - application/json
    responses:
      200:
        description: Streamed JSON responses.
    """
    response = get_dict("url", "args", "headers", "origin")
    n = min(n, 100)

    def generate_stream():
        for i in range(n):
            response["id"] = i
            yield json.dumps(response) + "\n"

    return Response(generate_stream(), headers={"Content-Type": "application/json"})


@app.route(
    "/status/<codes>", methods=["GET", "POST", "PUT", "DELETE", "PATCH", "TRACE"]
)
def view_status_code(codes):
    """Return status code or random status code if more than one are given
    ---
    tags:
      - Status codes
    parameters:
      - in: path
        name: codes
    produces:
      - text/plain
    responses:
      100:
        description: Informational responses
      200:
        description: Success
      300:
        description: Redirection
      400:
        description: Client Errors
      500:
        description: Server Errors
    """

    if "," not in codes:
        try:
            code = int(codes)
        except ValueError:
            return Response("Invalid status code", status=400)
        return status_code(code)

    choices = []
    for choice in codes.split(","):
        if ":" not in choice:
            code = choice
            weight = 1
        else:
            code, weight = choice.split(":")

        try:
            choices.append((int(code), float(weight)))
        except ValueError:
            return Response("Invalid status code", status=400)

    code = weighted_choice(choices)

    return status_code(code)


@app.route("/response-headers", methods=["GET", "POST"])
def response_headers():
    """Returns a set of response headers from the query string.
    ---
    tags:
      - Response inspection
    parameters:
      - in: query
        name: freeform
        explode: true
        allowEmptyValue: true
        schema:
          type: object
          additionalProperties:
            type: string
        style: form
    produces:
      - application/json
    responses:
      200:
        description: Response headers
    """
    # Pending swaggerUI update
    # https://github.com/swagger-api/swagger-ui/issues/3850
    headers = MultiDict(request.args.items(multi=True))
    response = jsonify(list(headers.lists()))

    while True:
        original_data = response.data
        d = {}
        for key in response.headers.keys():
            value = response.headers.get_all(key)
            if len(value) == 1:
                value = value[0]
            d[key] = value
        response = jsonify(d)
        for key, value in headers.items(multi=True):
            response.headers.add(key, value)
        response_has_changed = response.data != original_data
        if not response_has_changed:
            break
    return response


@app.route("/cookies")
def view_cookies(hide_env=True):
    """Returns cookie data.
    ---
    tags:
      - Cookies
    produces:
      - application/json
    responses:
      200:
        description: Set cookies.
    """

    cookies = dict(request.cookies.items())

    if hide_env and ("show_env" not in request.args):
        for key in ENV_COOKIES:
            try:
                del cookies[key]
            except KeyError:
                pass

    return jsonify(cookies=cookies)


@app.route("/forms/post")
def view_forms_post():
    """Simple HTML form."""

    return render_template("forms-post.html")


@app.route("/cookies/set/<name>/<value>")
def set_cookie(name, value):
    """Sets a cookie and redirects to cookie list.
    ---
    tags:
      - Cookies
    parameters:
      - in: path
        name: name
        type: string
      - in: path
        name: value
        type: string
    produces:
      - text/plain
    responses:
      200:
        description: Set cookies and redirects to cookie list.
    """

    r = app.make_response(redirect(url_for("view_cookies")))
    r.set_cookie(key=name, value=value, secure=secure_cookie())

    return r


@app.route("/cookies/set")
def set_cookies():
    """Sets cookie(s) as provided by the query string and redirects to cookie list.
    ---
    tags:
      - Cookies
    parameters:
      - in: query
        name: freeform
        explode: true
        allowEmptyValue: true
        schema:
          type: object
          additionalProperties:
            type: string
        style: form
    produces:
      - text/plain
    responses:
      200:
        description: Redirect to cookie list
    """

    cookies = dict(request.args.items())
    r = app.make_response(redirect(url_for("view_cookies")))
    for key, value in cookies.items():
        r.set_cookie(key=key, value=value, secure=secure_cookie())

    return r


@app.route("/cookies/delete")
def delete_cookies():
    """Deletes cookie(s) as provided by the query string and redirects to cookie list.
    ---
    tags:
      - Cookies
    parameters:
      - in: query
        name: freeform
        explode: true
        allowEmptyValue: true
        schema:
          type: object
          additionalProperties:
            type: string
        style: form
    produces:
      - text/plain
    responses:
      200:
        description: Redirect to cookie list
    """

    cookies = dict(request.args.items())
    r = app.make_response(redirect(url_for("view_cookies")))
    for key, value in cookies.items():
        r.delete_cookie(key=key)

    return r


@app.route("/basic-auth/<user>/<passwd>")
def basic_auth(user="user", passwd="passwd"):
    """Prompts the user for authorization using HTTP Basic Auth.
    ---
    tags:
      - Auth
    parameters:
      - in: path
        name: user
        type: string
      - in: path
        name: passwd
        type: string
    produces:
      - application/json
    responses:
      200:
        description: Sucessful authentication.
      401:
        description: Unsuccessful authentication.
    """

    if not check_basic_auth(user, passwd):
        return status_code(401)

    return jsonify(authenticated=True, user=user)


@app.route("/hidden-basic-auth/<user>/<passwd>")
def hidden_basic_auth(user="user", passwd="passwd"):
    """Prompts the user for authorization using HTTP Basic Auth.
    ---
    tags:
      - Auth
    parameters:
      - in: path
        name: user
        type: string
      - in: path
        name: passwd
        type: string
    produces:
      - application/json
    responses:
      200:
        description: Sucessful authentication.
      404:
        description: Unsuccessful authentication.
    """

    if not check_basic_auth(user, passwd):
        return status_code(404)
    return jsonify(authenticated=True, user=user)


@app.route("/bearer")
def bearer_auth():
    """Prompts the user for authorization using bearer authentication.
    ---
    tags:
      - Auth
    parameters:
      - in: header
        name: Authorization
        schema:
          type: string
    produces:
      - application/json
    responses:
      200:
        description: Sucessful authentication.
      401:
        description: Unsuccessful authentication.
    """
    authorization = request.headers.get("Authorization")
    if not (authorization and authorization.startswith("Bearer ")):
        response = app.make_response("")
        response.headers["WWW-Authenticate"] = "Bearer"
        response.status_code = 401
        return response
    slice_start = len("Bearer ")
    token = authorization[slice_start:]

    return jsonify(authenticated=True, token=token)


@app.route("/digest-auth/<qop>/<user>/<passwd>")
def digest_auth_md5(qop=None, user="user", passwd="passwd"):
    """Prompts the user for authorization using Digest Auth.
    ---
    tags:
      - Auth
    parameters:
      - in: path
        name: qop
        type: string
        description: auth or auth-int
      - in: path
        name: user
        type: string
      - in: path
        name: passwd
        type: string
    produces:
      - application/json
    responses:
      200:
        description: Sucessful authentication.
      401:
        description: Unsuccessful authentication.
    """
    return digest_auth(qop, user, passwd, "MD5", "never")


@app.route("/digest-auth/<qop>/<user>/<passwd>/<algorithm>")
def digest_auth_nostale(qop=None, user="user", passwd="passwd", algorithm="MD5"):
    """Prompts the user for authorization using Digest Auth + Algorithm.
    ---
    tags:
      - Auth
    parameters:
      - in: path
        name: qop
        type: string
        description: auth or auth-int
      - in: path
        name: user
        type: string
      - in: path
        name: passwd
        type: string
      - in: path
        name: algorithm
        type: string
        description: MD5, SHA-256, SHA-512
        default: MD5
    produces:
      - application/json
    responses:
      200:
        description: Sucessful authentication.
      401:
        description: Unsuccessful authentication.
    """
    return digest_auth(qop, user, passwd, algorithm, "never")


@app.route("/digest-auth/<qop>/<user>/<passwd>/<algorithm>/<stale_after>")
def digest_auth(
    qop=None, user="user", passwd="passwd", algorithm="MD5", stale_after="never"
):
    """Prompts the user for authorization using Digest Auth + Algorithm.
    allow settings the stale_after argument.
    ---
    tags:
      - Auth
    parameters:
      - in: path
        name: qop
        type: string
        description: auth or auth-int
      - in: path
        name: user
        type: string
      - in: path
        name: passwd
        type: string
      - in: path
        name: algorithm
        type: string
        description: MD5, SHA-256, SHA-512
        default: MD5
      - in: path
        name: stale_after
        type: string
        default: never
    produces:
      - application/json
    responses:
      200:
        description: Sucessful authentication.
      401:
        description: Unsuccessful authentication.
    """
    require_cookie_handling = request.args.get("require-cookie", "").lower() in (
        "1",
        "t",
        "true",
    )
    if algorithm not in ("MD5", "SHA-256", "SHA-512"):
        algorithm = "MD5"

    if qop not in ("auth", "auth-int"):
        qop = None

    authorization = request.headers.get("Authorization")
    credentials = None
    if authorization:
        credentials = parse_authorization_header(authorization)

    if (
        not authorization
        or not credentials
        or credentials.type.lower() != "digest"
        or (require_cookie_handling and "Cookie" not in request.headers)
    ):
        response = digest_challenge_response(app, qop, algorithm)
        response.set_cookie("stale_after", value=stale_after)
        response.set_cookie("fake", value="fake_value")
        return response

    if require_cookie_handling and request.cookies.get("fake") != "fake_value":
        response = jsonify({"errors": ["missing cookie set on challenge"]})
        response.set_cookie("fake", value="fake_value")
        response.status_code = 403
        return response

    current_nonce = credentials.get("nonce")

    stale_after_value = None
    if "stale_after" in request.cookies:
        stale_after_value = request.cookies.get("stale_after")

    if (
        "last_nonce" in request.cookies
        and current_nonce == request.cookies.get("last_nonce")
        or stale_after_value == "0"
    ):
        response = digest_challenge_response(app, qop, algorithm, True)
        response.set_cookie("stale_after", value=stale_after)
        response.set_cookie("last_nonce", value=current_nonce)
        response.set_cookie("fake", value="fake_value")
        return response

    if not check_digest_auth(user, passwd):
        response = digest_challenge_response(app, qop, algorithm, False)
        response.set_cookie("stale_after", value=stale_after)
        response.set_cookie("last_nonce", value=current_nonce)
        response.set_cookie("fake", value="fake_value")
        return response

    response = jsonify(authenticated=True, user=user)
    response.set_cookie("fake", value="fake_value")
    if stale_after_value:
        response.set_cookie(
            "stale_after", value=next_stale_after_value(stale_after_value)
        )

    return response


@app.route("/delay/<delay>", methods=["GET", "POST", "PUT", "DELETE", "PATCH", "TRACE"])
def delay_response(delay):
    """Returns a delayed response (max of 10 seconds).
    ---
    tags:
      - Dynamic data
    parameters:
      - in: path
        name: delay
        type: int
    produces:
      - application/json
    responses:
      200:
        description: A delayed response.
    """
    delay = min(float(delay), 10)

    time.sleep(delay)

    return jsonify(
        get_dict("url", "args", "form", "data", "origin", "headers", "files")
    )


@app.route("/drip")
def drip():
    """Drips data over a duration after an optional initial delay.
    ---
    tags:
      - Dynamic data
    parameters:
      - in: query
        name: duration
        type: number
        description: The amount of time (in seconds) over which to drip each byte
        default: 2
        required: false
      - in: query
        name: numbytes
        type: integer
        description: The number of bytes to respond with
        default: 10
        required: false
      - in: query
        name: code
        type: integer
        description: The response code that will be returned
        default: 200
        required: false
      - in: query
        name: delay
        type: number
        description: The amount of time (in seconds) to delay before responding
        default: 2
        required: false
    produces:
      - application/octet-stream
    responses:
      200:
        description: A dripped response.
    """
    args = CaseInsensitiveDict(request.args.items())
    duration = float(args.get("duration", 2))
    numbytes = min(int(args.get("numbytes", 10)), (10 * 1024 * 1024))  # set 10MB limit
    code = int(args.get("code", 200))

    if numbytes <= 0:
        response = Response("number of bytes must be positive", status=400)
        return response

    delay = float(args.get("delay", 0))
    if delay > 0:
        time.sleep(delay)

    pause = duration / numbytes

    def generate_bytes():
        for i in xrange(numbytes):
            yield b"*"
            time.sleep(pause)

    response = Response(
        generate_bytes(),
        headers={
            "Content-Type": "application/octet-stream",
            "Content-Length": str(numbytes),
        },
    )

    response.status_code = code

    return response


@app.route("/base64/<value>")
def decode_base64(value):
    """Decodes base64url-encoded string.
    ---
    tags:
      - Dynamic data
    parameters:
      - in: path
        name: value
        type: string
        default: SFRUUEJJTiBpcyBhd2Vzb21l
    produces:
      - text/html
    responses:
      200:
        description: Decoded base64 content.
    """
    encoded = value.encode("utf-8")  # base64 expects binary string as input
    try:
        return base64.urlsafe_b64decode(encoded).decode("utf-8")
    except:
        return "Incorrect Base64 data try: SFRUUEJJTiBpcyBhd2Vzb21l"


@app.route("/cache", methods=("GET",))
def cache():
    """Returns a 304 if an If-Modified-Since header or If-None-Match is present. Returns the same as a GET otherwise.
    ---
    tags:
      - Response inspection
    parameters:
      - in: header
        name: If-Modified-Since
      - in: header
        name: If-None-Match
    produces:
      - application/json
    responses:
      200:
        description: Cached response
      304:
        description: Modified

    """
    is_conditional = request.headers.get("If-Modified-Since") or request.headers.get(
        "If-None-Match"
    )

    if is_conditional is None:
        response = view_get()
        response.headers["Last-Modified"] = http_date()
        response.headers["ETag"] = uuid.uuid4().hex
        return response
    else:
        return status_code(304)


@app.route("/etag/<etag>", methods=("GET",))
def etag(etag):
    """Assumes the resource has the given etag and responds to If-None-Match and If-Match headers appropriately.
    ---
    tags:
      - Response inspection
    parameters:
      - in: header
        name: If-None-Match
      - in: header
        name: If-Match
    produces:
      - application/json
    responses:
      200:
        description: Normal response
      412:
        description: match

    """
    if_none_match = parse_multi_value_header(request.headers.get("If-None-Match"))
    if_match = parse_multi_value_header(request.headers.get("If-Match"))

    if if_none_match:
        if etag in if_none_match or "*" in if_none_match:
            response = status_code(304)
            response.headers["ETag"] = etag
            return response
    elif if_match:
        if etag not in if_match and "*" not in if_match:
            return status_code(412)

    # Special cases don't apply, return normal response
    response = view_get()
    response.headers["ETag"] = etag
    return response


@app.route("/cache/<int:value>")
def cache_control(value):
    """Sets a Cache-Control header for n seconds.
    ---
    tags:
      - Response inspection
    parameters:
      - in: path
        name: value
        type: integer
    produces:
      - application/json
    responses:
      200:
        description: Cache control set
    """
    response = view_get()
    response.headers["Cache-Control"] = "public, max-age={0}".format(value)
    return response


@app.route("/customresponse/<base64_customresponse>", methods=["GET", "POST", "PUT", "DELETE", "PATCH", "TRACE"])
def customresponse(base64_customresponse):
    """Return custom response specified as base64 encoded json in the URI.
    ---
    tags:
      - Response formats
    parameters:
      - in: path
        name: base64_customresponse
    """
    return custom_response(base64_customresponse)


@app.route("/encoding/utf8")
def encoding():
    """Returns a UTF-8 encoded body.
    ---
    tags:
      - Response formats
    produces:
      - text/html
    responses:
      200:
        description: Encoded UTF-8 content.
    """

    return render_template("UTF-8-demo.txt")


@app.route("/bytes/<int:n>")
def random_bytes(n):
    """Returns n random bytes generated with given seed
    ---
    tags:
      - Dynamic data
    parameters:
      - in: path
        name: n
        type: int
    produces:
      - application/octet-stream
    responses:
      200:
        description: Bytes.
    """

    n = min(n, 100 * 1024)  # set 100KB limit

    params = CaseInsensitiveDict(request.args.items())
    if "seed" in params:
        random.seed(int(params["seed"]))

    response = make_response()

    # Note: can't just use os.urandom here because it ignores the seed
    response.data = bytearray(random.randint(0, 255) for i in range(n))
    response.content_type = "application/octet-stream"
    return response


@app.route("/stream-bytes/<int:n>")
def stream_random_bytes(n):
    """Streams n random bytes generated with given seed, at given chunk size per packet.
    ---
    tags:
      - Dynamic data
    parameters:
      - in: path
        name: n
        type: int
    produces:
      - application/octet-stream
    responses:
      200:
        description: Bytes.
    """
    n = min(n, 100 * 1024)  # set 100KB limit

    params = CaseInsensitiveDict(request.args.items())
    if "seed" in params:
        random.seed(int(params["seed"]))

    if "chunk_size" in params:
        chunk_size = max(1, int(params["chunk_size"]))
    else:
        chunk_size = 10 * 1024

    def generate_bytes():
        chunks = bytearray()

        for i in xrange(n):
            chunks.append(random.randint(0, 255))
            if len(chunks) == chunk_size:
                yield (bytes(chunks))
                chunks = bytearray()

        if chunks:
            yield (bytes(chunks))

    headers = {"Content-Type": "application/octet-stream"}

    return Response(generate_bytes(), headers=headers)


@app.route("/range/<int:numbytes>")
def range_request(numbytes):
    """Streams n random bytes generated with given seed, at given chunk size per packet.
    ---
    tags:
      - Dynamic data
    parameters:
      - in: path
        name: numbytes
        type: int
    produces:
      - application/octet-stream
    responses:
      200:
        description: Bytes.
    """

    if numbytes <= 0 or numbytes > (100 * 1024):
        response = Response(
            headers={"ETag": "range%d" % numbytes, "Accept-Ranges": "bytes"}
        )
        response.status_code = 404
        response.data = "number of bytes must be in the range (0, 102400]"
        return response

    params = CaseInsensitiveDict(request.args.items())
    if "chunk_size" in params:
        chunk_size = max(1, int(params["chunk_size"]))
    else:
        chunk_size = 10 * 1024

    duration = float(params.get("duration", 0))
    pause_per_byte = duration / numbytes

    request_headers = get_headers()
    first_byte_pos, last_byte_pos = get_request_range(request_headers, numbytes)
    range_length = (last_byte_pos + 1) - first_byte_pos

    if (
        first_byte_pos > last_byte_pos
        or first_byte_pos not in xrange(0, numbytes)
        or last_byte_pos not in xrange(0, numbytes)
    ):
        response = Response(
            headers={
                "ETag": "range%d" % numbytes,
                "Accept-Ranges": "bytes",
                "Content-Range": "bytes */%d" % numbytes,
                "Content-Length": "0",
            }
        )
        response.status_code = 416
        return response

    def generate_bytes():
        chunks = bytearray()

        for i in xrange(first_byte_pos, last_byte_pos + 1):

            # We don't want the resource to change across requests, so we need
            # to use a predictable data generation function
            chunks.append(ord("a") + (i % 26))
            if len(chunks) == chunk_size:
                yield (bytes(chunks))
                time.sleep(pause_per_byte * chunk_size)
                chunks = bytearray()

        if chunks:
            time.sleep(pause_per_byte * len(chunks))
            yield (bytes(chunks))

    content_range = "bytes %d-%d/%d" % (first_byte_pos, last_byte_pos, numbytes)
    response_headers = {
        "Content-Type": "application/octet-stream",
        "ETag": "range%d" % numbytes,
        "Accept-Ranges": "bytes",
        "Content-Length": str(range_length),
        "Content-Range": content_range,
    }

    response = Response(generate_bytes(), headers=response_headers)

    if (first_byte_pos == 0) and (last_byte_pos == (numbytes - 1)):
        response.status_code = 200
    else:
        response.status_code = 206

    return response


@app.route("/links/<int:n>/<int:offset>")
def link_page(n, offset):
    """Generate a page containing n links to other pages which do the same.
    ---
    tags:
      - Dynamic data
    parameters:
      - in: path
        name: n
        type: int
      - in: path
        name: offset
        type: int
    produces:
      - text/html
    responses:
      200:
        description: HTML links.
    """
    n = min(max(1, n), 200)  # limit to between 1 and 200 links

    link = "<a href='{0}'>{1}</a> "

    html = ["<html><head><title>Links</title></head><body>"]
    for i in xrange(n):
        if i == offset:
            html.append("{0} ".format(i))
        else:
            html.append(link.format(url_for("link_page", n=n, offset=i), i))
    html.append("</body></html>")

    return "".join(html)


@app.route("/links/<int:n>")
def links(n):
    """Redirect to first links page."""
    return redirect(url_for("link_page", n=n, offset=0))


@app.route("/image")
def image():
    """Returns a simple image of the type suggest by the Accept header.
    ---
    tags:
      - Images
    produces:
      - image/webp
      - image/svg+xml
      - image/jpeg
      - image/png
      - image/*
    responses:
      200:
        description: An image.
    """

    headers = get_headers()
    if "accept" not in headers:
        return image_png()  # Default media type to png

    accept = headers["accept"].lower()

    if "image/webp" in accept:
        return image_webp()
    elif "image/svg+xml" in accept:
        return image_svg()
    elif "image/jpeg" in accept:
        return image_jpeg()
    elif "image/png" in accept or "image/*" in accept:
        return image_png()
    else:
        return status_code(406)  # Unsupported media type


@app.route("/image/png")
def image_png():
    """Returns a simple PNG image.
    ---
    tags:
      - Images
    produces:
      - image/png
    responses:
      200:
        description: A PNG image.
    """
    data = resource("images/pig_icon.png")
    return Response(data, headers={"Content-Type": "image/png"})


@app.route("/image/jpeg")
def image_jpeg():
    """Returns a simple JPEG image.
    ---
    tags:
      - Images
    produces:
      - image/jpeg
    responses:
      200:
        description: A JPEG image.
    """
    data = resource("images/jackal.jpg")
    return Response(data, headers={"Content-Type": "image/jpeg"})


@app.route("/image/webp")
def image_webp():
    """Returns a simple WEBP image.
    ---
    tags:
      - Images
    produces:
      - image/webp
    responses:
      200:
        description: A WEBP image.
    """
    data = resource("images/wolf_1.webp")
    return Response(data, headers={"Content-Type": "image/webp"})


@app.route("/image/svg")
def image_svg():
    """Returns a simple SVG image.
    ---
    tags:
      - Images
    produces:
      - image/svg+xml
    responses:
      200:
        description: An SVG image.
    """
    data = resource("images/svg_logo.svg")
    return Response(data, headers={"Content-Type": "image/svg+xml"})


def resource(filename):
    path = os.path.join(tmpl_dir, filename)
    with open(path, "rb") as f:
      return f.read()


@app.route("/xml")
def xml():
    """Returns a simple XML document.
    ---
    tags:
      - Response formats
    produces:
      - application/xml
    responses:
      200:
        description: An XML document.
    """
    response = make_response(render_template("sample.xml"))
    response.headers["Content-Type"] = "application/xml"
    return response


@app.route("/json")
def a_json_endpoint():
    """Returns a simple JSON document.
    ---
    tags:
      - Response formats
    produces:
      - application/json
    responses:
      200:
        description: An JSON document.
    """
    return flask_jsonify(
        slideshow={
            "title": "Sample Slide Show",
            "date": "date of publication",
            "author": "Yours Truly",
            "slides": [
                {"type": "all", "title": "Wake up to WonderWidgets!"},
                {
                    "type": "all",
                    "title": "Overview",
                    "items": [
                        "Why <em>WonderWidgets</em> are great",
                        "Who <em>buys</em> WonderWidgets",
                    ],
                },
            ],
        }
    )


if __name__ == "__main__":
    parser = argparse.ArgumentParser()
    parser.add_argument("--port", type=int, default=5000)
    parser.add_argument("--host", default="127.0.0.1")
    args = parser.parse_args()
    app.run(port=args.port, host=args.host)<|MERGE_RESOLUTION|>--- conflicted
+++ resolved
@@ -48,11 +48,8 @@
     parse_multi_value_header,
     next_stale_after_value,
     digest_challenge_response,
-<<<<<<< HEAD
+    get_serverinfo,
     custom_response,
-=======
-    get_serverinfo,
->>>>>>> 33af3f07
 )
 from .utils import weighted_choice
 from .structures import CaseInsensitiveDict
